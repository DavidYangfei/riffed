defmodule ClientTest do
  use ExUnit.Case
  import Mock

  defmodule Client do
    use Riffed.Client, structs: Models,
    client_opts: [host: "localhost",
                  port: 2112,
                  framed: true,
                  retries: 1,
                  socket_opts: [
                          recv_timeout: 3000,
                          keepalive: true]
                 ],
<<<<<<< HEAD
    service: :server_thrift
=======
    service: :server_thrift,
    import: [:config,
             :setUserState,
             :dictFun,
             :dictUserFun,
             :setUserFun,
             :getState,
             :getTranslatedState,
             :getLoudUser,
             :setLoudUser,
             :echoState,
             :echoActivityStateList,
             :getUserStates,
             :getAllStates,
             :getUsers,
             :functionWithoutNumberedArgs,
             :callAndBlowUp
            ]

    defenum ActivityState do
      :active -> 1
      :inactive -> 2
      :banned -> 3
    end
>>>>>>> 666caee2

    enumerize_function getState(ActivityState), returns: ActivityState
    enumerize_function setUserState(_, ActivityState)
    enumerize_function getTranslatedState(ActivityState), returns: ActivityState
    enumerize_function echoState(ActivityState), returns: ActivityState
    enumerize_function echoActivityStateList({:list, ActivityState}), returns: {:list, ActivityState}
    enumerize_function getUserStates(_), returns: {:map, {:string, ActivityState}}
    enumerize_function getAllStates(), returns: {:set, ActivityState}

    enumerize_struct User, state: ActivityState

    callback(:after_to_elixir, user=%LoudUser{}) do
      %Models.LoudUser{user |
                       firstName: String.upcase(user.firstName),
                       lastName: String.upcase(user.lastName)}
    end

    callback(:after_to_erlang, {:LoudUser, first_name, last_name}) do
      {:LoudUser, String.downcase(first_name), String.downcase(last_name)}
    end
  end

  setup do
    {:ok, echo} = EchoServer.start_link
    Client.start_link(echo)

    on_exit fn ->
      Utils.ensure_pid_stopped(echo)
    end

    :ok
  end

  def user_struct do
    Models.User.new(firstName: "Foobie",
                    lastName: "Barson",
                    state: Models.ActivityState.active)
  end

  def user_tuple do
    {:User, "Foobie", "Barson", 1}
  end

  def config_request_struct do
    Models.ConfigRequest.new(
      template: "foo/bar",
      requestCount: 32,
      user: user_struct)
  end

  def respond_with(response) do
    fn(client, fn_name, args) ->
      EchoServer.set_args({fn_name, args})
      {client, {:ok, response}}
    end
  end

  def error_with(error) do
    fn(client, fn_name, args)  ->
      EchoServer.set_args({fn_name, args})
      {client, {:exception, error}}
    end
  end

  test "it should convert nested structs into erlang" do
    converted = Models.to_erlang(config_request_struct, {:struct, {:models, :ConfigRequest}})
    assert {:ConfigRequest, "foo/bar", 32, {:User, "Foobie", "Barson", 1}} == converted
  end

  test_with_mock "it should convert structs into their correct types", :thrift_client,
  [call: respond_with({:ConfigResponse, "foo/bar", 3, 32})] do

    response = Client.config(config_request_struct, 3)

    assert Models.ConfigResponse.new(template: "foo/bar", requestCount: 3, per: 32) == response
    assert {:config, [{:ConfigRequest, "foo/bar", 32, {:User, "Foobie", "Barson", 1}}, 3]} == EchoServer.last_call
  end

  test_with_mock "it should convert structs in dicts", :thrift_client,
  [call: respond_with(:dict.from_list([{"foobar", user_tuple}]))] do
    dict_arg = Enum.into([{"foobar", user_struct}], HashDict.new)

    response = Client.dictUserFun(dict_arg)

    assert dict_arg == response
    expected = {:dictUserFun, [:dict.from_list([{"foobar", user_tuple}])]}
    assert expected == EchoServer.last_call
  end

  test_with_mock "it should convert structs in sets", :thrift_client,
  [call: respond_with(:sets.from_list([user_tuple]))] do
    set_arg = Enum.into([user_struct], HashSet.new)

    response = Client.setUserFun(set_arg)

    assert set_arg == response
    {call_name, [set_arg]} = EchoServer.last_call
    assert call_name == :setUserFun
    assert set_arg == :sets.from_list([{:User, "Foobie", "Barson", 1}])
  end

  test_with_mock "it should convert enums in args", :thrift_client,
  [call: respond_with(3)] do
    user_state = Models.ActivityState.inactive

    response = Client.getState(user_state)
    assert response == Models.ActivityState.banned

    {call_name, [state]} = EchoServer.last_call

    assert call_name == :getState
    Models.ActivityState.inactive == state
  end

  test_with_mock "it should convert enums returned by client functions", :thrift_client,
  [call: respond_with(2)] do
    response = Client.getTranslatedState(Models.ActivityState.banned)
    assert response == Models.ActivityState.inactive
    assert {:getTranslatedState, [3]} == EchoServer.last_call
  end

  test_with_mock "it shold convert enums in args and return values", :thrift_client,
  [call: fn(client, _name, args) ->
     EchoServer.set_args(args)
     {client, {:ok, 3}}
   end] do

    response = Client.echoState(Models.ActivityState.active)
    assert response == Models.ActivityState.banned
    [last_call] = EchoServer.last_call
    assert Models.ActivityState.active.value == last_call
  end

  test_with_mock "it should use callbacks to convert things to elixir", :thrift_client,
  [call: fn(client, _, _) -> {client, {:ok, {:LoudUser, "stinky", "stinkman"}}} end] do
    response = Client.getLoudUser()
    assert response == Models.LoudUser.new(firstName: "STINKY", lastName: "STINKMAN")
  end

  test_with_mock "it should use callbacks to convert things to erlang", :thrift_client,
  [call: &EchoServer.call/3] do

    Client.setLoudUser(Models.LoudUser.new(firstName: "STINKY", lastName: "STINKMAN"))
    {call_name, [user_tuple]} = EchoServer.last_call

    assert call_name == :setLoudUser
    assert {:LoudUser, "stinky", "stinkman"} == user_tuple
  end

  test_with_mock "it should convert enums in lists", :thrift_client,
  [call: respond_with([3, 2, 1])] do

    response = Client.echoActivityStateList([Models.ActivityState.active])
    assert [Models.ActivityState.banned, Models.ActivityState.inactive, Models.ActivityState.active] == response
   end

  test_with_mock "it should convert enums in maps", :thrift_client,
  [call: respond_with(:dict.from_list([{"foobar", 3}, {"barfoo", 2}]))] do

    response = Client.getUserStates(["foobar", "barfoo"])
    assert Models.ActivityState.banned == response["foobar"]
    assert Models.ActivityState.inactive == response["barfoo"]
  end

  test_with_mock "it should convert enums in sets", :thrift_client,
  [call: respond_with(:sets.from_list([3, 2]))] do

    response = Client.getAllStates()
    assert Enum.into([Models.ActivityState.banned,
                      Models.ActivityState.inactive], HashSet.new) == response
  end

  test_with_mock "it should convert things in response data structures", :thrift_client,
  [call: respond_with({:ResponseWithMap, :dict.from_list([{1234, user_tuple}])})] do

    response = Client.getUsers(1234)
    user_dict = Enum.into([{1234, user_struct}], HashDict.new)
    assert Models.ResponseWithMap.new(users: user_dict) == response
  end

  test_with_mock "it should handle functions defined without argument numbers", :thrift_client,
  [call: respond_with(1234)] do
    response = Client.functionWithoutNumberedArgs(user_struct, 23)
    last_call = EchoServer.last_call

    assert response == 1234
    assert {:functionWithoutNumberedArgs, [user_tuple, 23]}  == last_call
  end

  test_with_mock "it should throw exceptions from the thrift server", :thrift_client, [call: error_with({:ServerException, "Server died", 500})] do

    assert_raise Models.ServerException, fn ->
      Client.callAndBlowUp("foo", "bar")
    end
  end

end<|MERGE_RESOLUTION|>--- conflicted
+++ resolved
@@ -12,34 +12,7 @@
                           recv_timeout: 3000,
                           keepalive: true]
                  ],
-<<<<<<< HEAD
     service: :server_thrift
-=======
-    service: :server_thrift,
-    import: [:config,
-             :setUserState,
-             :dictFun,
-             :dictUserFun,
-             :setUserFun,
-             :getState,
-             :getTranslatedState,
-             :getLoudUser,
-             :setLoudUser,
-             :echoState,
-             :echoActivityStateList,
-             :getUserStates,
-             :getAllStates,
-             :getUsers,
-             :functionWithoutNumberedArgs,
-             :callAndBlowUp
-            ]
-
-    defenum ActivityState do
-      :active -> 1
-      :inactive -> 2
-      :banned -> 3
-    end
->>>>>>> 666caee2
 
     enumerize_function getState(ActivityState), returns: ActivityState
     enumerize_function setUserState(_, ActivityState)
